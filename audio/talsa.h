/*
 * Copyright (C) 2020 The Android Open Source Project
 *
 * Licensed under the Apache License, Version 2.0 (the "License");
 * you may not use this file except in compliance with the License.
 * You may obtain a copy of the License at
 *
 *      http://www.apache.org/licenses/LICENSE-2.0
 *
 * Unless required by applicable law or agreed to in writing, software
 * distributed under the License is distributed on an "AS IS" BASIS,
 * WITHOUT WARRANTIES OR CONDITIONS OF ANY KIND, either express or implied.
 * See the License for the specific language governing permissions and
 * limitations under the License.
 */

#pragma once
#include <memory>
#include <tinyalsa/asoundlib.h>

namespace android {
namespace hardware {
namespace audio {
namespace CPP_VERSION {
namespace implementation {
namespace talsa {

constexpr unsigned int kPcmDevice = 0;
constexpr unsigned int kPcmCard = 0;

struct PcmPeriodSettings {
    unsigned periodCount;
    unsigned periodSizeMultiplier;
};

void init();
PcmPeriodSettings pcmGetPcmPeriodSettings();
unsigned pcmGetHostLatencyMs();

typedef struct pcm pcm_t;
struct PcmDeleter { void operator()(pcm_t *x) const; };
typedef std::unique_ptr<pcm_t, PcmDeleter> PcmPtr;
PcmPtr pcmOpen(unsigned int dev, unsigned int card, unsigned int nChannels,
               size_t sampleRateHz, size_t frameCount, bool isOut);
<<<<<<< HEAD
bool pcmPrepare(pcm_t *pcm);
=======
>>>>>>> 162820de
bool pcmRead(pcm_t *pcm, void *data, unsigned int count);
bool pcmWrite(pcm_t *pcm, const void *data, unsigned int count);

class Mixer {
public:
    Mixer(unsigned card);
    ~Mixer();

    operator bool() const { return mMixer != nullptr; }

    Mixer(const Mixer &) = delete;
    Mixer &operator=(const Mixer &) = delete;
    Mixer(Mixer &&) = delete;
    Mixer &operator=(Mixer &&) = delete;

private:
    struct mixer *mMixer;
};

}  // namespace talsa
}  // namespace implementation
}  // namespace CPP_VERSION
}  // namespace audio
}  // namespace hardware
}  // namespace android<|MERGE_RESOLUTION|>--- conflicted
+++ resolved
@@ -42,10 +42,6 @@
 typedef std::unique_ptr<pcm_t, PcmDeleter> PcmPtr;
 PcmPtr pcmOpen(unsigned int dev, unsigned int card, unsigned int nChannels,
                size_t sampleRateHz, size_t frameCount, bool isOut);
-<<<<<<< HEAD
-bool pcmPrepare(pcm_t *pcm);
-=======
->>>>>>> 162820de
 bool pcmRead(pcm_t *pcm, void *data, unsigned int count);
 bool pcmWrite(pcm_t *pcm, const void *data, unsigned int count);
 
