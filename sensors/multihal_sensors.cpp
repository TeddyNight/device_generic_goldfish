/*
 * Copyright (C) 2020 The Android Open Source Project
 *
 * Licensed under the Apache License, Version 2.0 (the "License");
 * you may not use this file except in compliance with the License.
 * You may obtain a copy of the License at
 *
 *      http://www.apache.org/licenses/LICENSE-2.0
 *
 * Unless required by applicable law or agreed to in writing, software
 * distributed under the License is distributed on an "AS IS" BASIS,
 * WITHOUT WARRANTIES OR CONDITIONS OF ANY KIND, either express or implied.
 * See the License for the specific language governing permissions and
 * limitations under the License.
 */

#include <cinttypes>
#include <log/log.h>
#include <qemud.h>
#include <utils/SystemClock.h>
#include "multihal_sensors.h"
#include "sensor_list.h"

namespace goldfish {
using ahs21::SensorType;
using ahs10::SensorFlagBits;
using ahs10::MetaDataEventType;

MultihalSensors::MultihalSensors()
        : m_qemuSensorsFd(qemud_channel_open("sensors"))
        , m_batchInfo(getSensorNumber()) {
    if (!m_qemuSensorsFd.ok()) {
        ALOGE("%s:%d: m_qemuSensorsFd is not opened", __func__, __LINE__);
        ::abort();
    }

    char buffer[64];
    int len = snprintf(buffer, sizeof(buffer),
                       "time:%" PRId64, ::android::elapsedRealtimeNano());
    if (qemud_channel_send(m_qemuSensorsFd.get(), buffer, len) < 0) {
        ALOGE("%s:%d: qemud_channel_send failed", __func__, __LINE__);
        ::abort();
    }

    using namespace std::literals;
    const std::string_view kListSensorsCmd = "list-sensors"sv;

    if (qemud_channel_send(m_qemuSensorsFd.get(),
                           kListSensorsCmd.data(),
                           kListSensorsCmd.size()) < 0) {
        ALOGE("%s:%d: qemud_channel_send failed", __func__, __LINE__);
        ::abort();
    }

    len = qemud_channel_recv(m_qemuSensorsFd.get(), buffer, sizeof(buffer) - 1);
    if (len < 0) {
        ALOGE("%s:%d: qemud_channel_recv failed", __func__, __LINE__);
        ::abort();
    }
    buffer[len] = 0;
    uint32_t hostSensorsMask = 0;
    if (sscanf(buffer, "%u", &hostSensorsMask) != 1) {
        ALOGE("%s:%d: Can't parse qemud response", __func__, __LINE__);
        ::abort();
    }
    m_availableSensorsMask =
        hostSensorsMask & ((1u << getSensorNumber()) - 1);

    ALOGI("%s:%d: host sensors mask=%x, available sensors mask=%x",
          __func__, __LINE__, hostSensorsMask, m_availableSensorsMask);

    if (!::android::base::Socketpair(AF_LOCAL, SOCK_STREAM, 0,
                                     &m_callersFd, &m_sensorThreadFd)) {
        ALOGE("%s:%d: Socketpair failed", __func__, __LINE__);
        ::abort();
    }

    m_sensorThread = std::thread(&MultihalSensors::qemuSensorListenerThread, this);
    m_batchThread = std::thread(&MultihalSensors::batchThread, this);
}

MultihalSensors::~MultihalSensors() {
    setAllQemuSensors(false);

    m_batchRunning = false;
    m_batchUpdated.notify_one();
    m_batchThread.join();

    qemuSensorThreadSendCommand(kCMD_QUIT);
    m_sensorThread.join();
}

const std::string MultihalSensors::getName() {
    return "hal_sensors_2_1_impl_ranchu";
}

Return<void> MultihalSensors::debug(const hidl_handle& fd, const hidl_vec<hidl_string>& args) {
    (void)fd;
    (void)args;
    return {};
}

Return<void> MultihalSensors::getSensorsList_2_1(getSensorsList_2_1_cb _hidl_cb) {
    std::vector<SensorInfo> sensors;

    uint32_t mask = m_availableSensorsMask;
    for (int i = 0; mask; ++i, mask >>= 1) {
        if (mask & 1) {
            sensors.push_back(*getSensorInfoByHandle(i));
        }
    }

    _hidl_cb(sensors);
    return {};
}

Return<Result> MultihalSensors::setOperationMode(const OperationMode mode) {
    std::unique_lock<std::mutex> lock(m_mtx);

    if (m_activeSensorsMask) {
        return Result::INVALID_OPERATION;
    } else {
        m_opMode = mode;
        return Result::OK;
    }
}

Return<Result> MultihalSensors::activate(const int32_t sensorHandle,
                                         const bool enabled) {
    if (!isSensorHandleValid(sensorHandle)) {
        return Result::BAD_VALUE;
    }

    std::unique_lock<std::mutex> lock(m_mtx);
    BatchInfo& batchInfo = m_batchInfo[sensorHandle];

    if (enabled) {
        const SensorInfo* sensor = getSensorInfoByHandle(sensorHandle);
        LOG_ALWAYS_FATAL_IF(!sensor);
        if (!(sensor->flags & static_cast<uint32_t>(SensorFlagBits::ON_CHANGE_MODE))) {
            if (batchInfo.samplingPeriodNs <= 0) {
                return Result::BAD_VALUE;
            }

            BatchEventRef batchEventRef;
            batchEventRef.timestamp =
                ::android::elapsedRealtimeNano() + batchInfo.samplingPeriodNs;
            batchEventRef.sensorHandle = sensorHandle;
            batchEventRef.generation = ++batchInfo.generation;

            m_batchQueue.push(batchEventRef);
            m_batchUpdated.notify_one();
        }

        m_activeSensorsMask = m_activeSensorsMask | (1u << sensorHandle);
    } else {
        m_activeSensorsMask = m_activeSensorsMask & ~(1u << sensorHandle);
    }
    return Result::OK;
}

Return<Result> MultihalSensors::batch(const int32_t sensorHandle,
                                      const int64_t samplingPeriodNs,
                                      const int64_t maxReportLatencyNs) {
    (void)maxReportLatencyNs;

    if (!isSensorHandleValid(sensorHandle)) {
        return Result::BAD_VALUE;
    }

    const SensorInfo* sensor = getSensorInfoByHandle(sensorHandle);
    LOG_ALWAYS_FATAL_IF(!sensor);

    if (samplingPeriodNs < sensor->minDelay) {
        return Result::BAD_VALUE;
    }

    std::unique_lock<std::mutex> lock(m_mtx);
    if (m_opMode == OperationMode::NORMAL) {
        m_batchInfo[sensorHandle].samplingPeriodNs = samplingPeriodNs;
    }

    return Result::OK;
}

Return<Result> MultihalSensors::flush(const int32_t sensorHandle) {
    if (!isSensorHandleValid(sensorHandle)) {
        return Result::BAD_VALUE;
    }

    const SensorInfo* sensor = getSensorInfoByHandle(sensorHandle);
    LOG_ALWAYS_FATAL_IF(!sensor);

    std::unique_lock<std::mutex> lock(m_mtx);
    if (!isSensorActive(sensorHandle)) {
        return Result::BAD_VALUE;
    }

    Event event;
    event.sensorHandle = sensorHandle;
    event.sensorType = SensorType::META_DATA;
    event.u.meta.what = MetaDataEventType::META_DATA_FLUSH_COMPLETE;

    doPostSensorEventLocked(*sensor, event);
    return Result::OK;
}

<<<<<<< HEAD
Return<Result> MultihalSensors::injectSensorData(const Event& event) {
    if (!isSensorHandleValid(event.sensorHandle)) {
        return Result::BAD_VALUE;
    }
=======
Return<Result> MultihalSensors::injectSensorData_2_1(const Event& event) {
>>>>>>> da18fd46
    if (event.sensorType == SensorType::ADDITIONAL_INFO) {
        return Result::OK;
    }

    std::unique_lock<std::mutex> lock(m_mtx);
    if (m_opMode != OperationMode::DATA_INJECTION) {
        return Result::INVALID_OPERATION;
    }
    const SensorInfo* sensor = getSensorInfoByHandle(event.sensorHandle);
    LOG_ALWAYS_FATAL_IF(!sensor);
    if (sensor->type != event.sensorType) {
        return Result::BAD_VALUE;
    }

    doPostSensorEventLocked(*sensor, event);
    return Result::OK;
}

Return<Result> MultihalSensors::initialize(const sp<IHalProxyCallback>& halProxyCallback) {
    std::unique_lock<std::mutex> lock(m_mtx);
    setAllQemuSensors(true);   // we need to start sampling sensors for batching
    m_opMode = OperationMode::NORMAL;
    m_halProxyCallback = halProxyCallback;
    return Result::OK;
}

void MultihalSensors::postSensorEvent(const Event& event) {
    const SensorInfo* sensor = getSensorInfoByHandle(event.sensorHandle);
    LOG_ALWAYS_FATAL_IF(!sensor);

    std::unique_lock<std::mutex> lock(m_mtx);
    if (sensor->flags & static_cast<uint32_t>(SensorFlagBits::ON_CHANGE_MODE)) {
        if (isSensorActive(event.sensorHandle)) {
            doPostSensorEventLocked(*sensor, event);
        }
    } else {    // CONTINUOUS_MODE
        m_batchInfo[event.sensorHandle].event = event;
    }
}

void MultihalSensors::doPostSensorEventLocked(const SensorInfo& sensor,
                                              const Event& event) {
    const bool isWakeupEvent =
        sensor.flags & static_cast<uint32_t>(SensorFlagBits::WAKE_UP);

    m_halProxyCallback->postEvents(
        {event},
        m_halProxyCallback->createScopedWakelock(isWakeupEvent));
}

bool MultihalSensors::qemuSensorThreadSendCommand(const char cmd) const {
    return TEMP_FAILURE_RETRY(write(m_callersFd.get(), &cmd, 1)) == 1;
}

bool MultihalSensors::isSensorHandleValid(int sensorHandle) const {
    if (!goldfish::isSensorHandleValid(sensorHandle)) {
        return false;
    }

    if (!(m_availableSensorsMask & (1u << sensorHandle))) {
        return false;
    }

    return true;
}

void MultihalSensors::batchThread() {
    using high_resolution_clock = std::chrono::high_resolution_clock;

    while (m_batchRunning) {
        std::unique_lock<std::mutex> lock(m_mtx);
        if (m_batchQueue.empty()) {
            m_batchUpdated.wait(lock);
        } else {
            const int64_t t = m_batchQueue.top().timestamp;
            const auto d = std::chrono::nanoseconds(t);
            high_resolution_clock::time_point waitUntil(d);
            m_batchUpdated.wait_until(lock, waitUntil);
        }

        const int64_t nowNs = ::android::elapsedRealtimeNano();
        while (!m_batchQueue.empty() && (nowNs >= m_batchQueue.top().timestamp)) {
            BatchEventRef evRef = m_batchQueue.top();
            m_batchQueue.pop();

            const int sensorHandle = evRef.sensorHandle;
            LOG_ALWAYS_FATAL_IF(!goldfish::isSensorHandleValid(sensorHandle));
            if (!isSensorActive(sensorHandle)) {
                continue;
            }

            BatchInfo &batchInfo = m_batchInfo[sensorHandle];
            if (batchInfo.event.sensorType == SensorType::META_DATA) {
                ALOGW("%s:%d the host has not provided value yet for sensorHandle=%d",
                      __func__, __LINE__, sensorHandle);
            } else {
                batchInfo.event.timestamp = evRef.timestamp;
                const SensorInfo* sensor = getSensorInfoByHandle(sensorHandle);
                LOG_ALWAYS_FATAL_IF(!sensor);
                doPostSensorEventLocked(*sensor, batchInfo.event);
            }

            if (evRef.generation == batchInfo.generation) {
                const int64_t samplingPeriodNs = batchInfo.samplingPeriodNs;
                LOG_ALWAYS_FATAL_IF(samplingPeriodNs <= 0);

                evRef.timestamp += samplingPeriodNs;
                m_batchQueue.push(evRef);
            }
        }
    }
}

/// not supported //////////////////////////////////////////////////////////////
Return<void> MultihalSensors::registerDirectChannel(const SharedMemInfo& mem,
                                                    registerDirectChannel_cb _hidl_cb) {
    (void)mem;
    _hidl_cb(Result::INVALID_OPERATION, -1);
    return {};
}

Return<Result> MultihalSensors::unregisterDirectChannel(int32_t channelHandle) {
    (void)channelHandle;
    return Result::INVALID_OPERATION;
}

Return<void> MultihalSensors::configDirectReport(int32_t sensorHandle,
                                                 int32_t channelHandle,
                                                 RateLevel rate,
                                                 configDirectReport_cb _hidl_cb) {
    (void)sensorHandle;
    (void)channelHandle;
    (void)rate;
    _hidl_cb(Result::INVALID_OPERATION, 0 /* reportToken */);
    return {};
}

}  // namespace goldfish<|MERGE_RESOLUTION|>--- conflicted
+++ resolved
@@ -205,14 +205,10 @@
     return Result::OK;
 }
 
-<<<<<<< HEAD
-Return<Result> MultihalSensors::injectSensorData(const Event& event) {
+Return<Result> MultihalSensors::injectSensorData_2_1(const Event& event) {
     if (!isSensorHandleValid(event.sensorHandle)) {
         return Result::BAD_VALUE;
     }
-=======
-Return<Result> MultihalSensors::injectSensorData_2_1(const Event& event) {
->>>>>>> da18fd46
     if (event.sensorType == SensorType::ADDITIONAL_INFO) {
         return Result::OK;
     }
