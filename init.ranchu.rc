--- conflicted
+++ resolved
@@ -65,11 +65,7 @@
     group root
     disabled
 
-<<<<<<< HEAD
-service emu_hostapd /vendor/bin/execns router /vendor/bin/hostapd_nohidl /vendor/etc/simulated_hostapd.conf
-=======
 service emu_hostapd /vendor/bin/execns -u wifi -g wifi router /vendor/bin/hostapd_nohidl /data/vendor/wifi/hostapd/hostapd.conf
->>>>>>> ae97ddcc
     user root
     group root wifi net_raw net_admin
     disabled
