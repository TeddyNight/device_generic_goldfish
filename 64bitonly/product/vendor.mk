--- conflicted
+++ resolved
@@ -101,15 +101,6 @@
     bt_vhci_forwarder \
     android.hardware.bluetooth@1.1-service.btlinux \
     android.hardware.bluetooth.audio@2.1-impl
-<<<<<<< HEAD
-=======
-
-# Bluetooth hardware properties.
-TARGET_PRODUCT_PROP := $(LOCAL_PATH)/../../bluetooth.prop
-
-# Bluetooth se policies
-BOARD_SEPOLICY_DIRS += system/bt/vendor_libs/linux/sepolicy
->>>>>>> f12eedb7
 
 # Bluetooth hardware properties.
 TARGET_PRODUCT_PROP := $(LOCAL_PATH)/../../bluetooth.prop
